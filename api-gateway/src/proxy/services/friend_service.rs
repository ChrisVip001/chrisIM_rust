use axum::{
    body::Body,
    http::{Method, Response, StatusCode},
};
use serde_json::{json, Value};
use tracing::{error, debug};
<<<<<<< HEAD
use common::grpc_client::FriendServiceGrpcClient;
use common::proto;
use super::common::{success_response, extract_string_param, timestamp_to_datetime_string, get_i64_param};
=======

use super::common::{success_response, extract_string_param, timestamp_to_datetime_string,
                    get_i64_param, get_optional_string};
>>>>>>> f226f0be

/// 好友服务处理器
#[derive(Clone)]
pub struct FriendServiceHandler {
    client: FriendServiceGrpcClient,
}

impl FriendServiceHandler {
    /// 创建新的好友服务处理器
    pub fn new(client: FriendServiceGrpcClient) -> Self {
        Self { client }
    }

    /// 处理好友服务请求
    pub async fn handle_request(
        &mut self,
        method: &Method,
        path: &str,
        body: Value,
    ) -> Result<Response<Body>, anyhow::Error> {
        debug!("处理好友服务请求: {} {}", method, path);

        // 从路径提取方法名 - 格式: /api/friends/[method]
        let method_name = path.split('/').nth(3).unwrap_or("unknown");

        match (method, method_name) {
            // 发送好友请求
            (&Method::POST, "sendRequest") => {
                let message = extract_string_param(&body, "message", Some("message"))?;
                let user_id = extract_string_param(&body, "userId", Some("user_id"))?;
                let friend_id = extract_string_param(&body, "friendId", Some("friend_id"))?;

                let response = self.client.send_friend_request(&user_id, &friend_id,&message).await?;
                let friendship = response.friendship.ok_or_else(|| anyhow::anyhow!("好友关系数据为空"))?;

                Ok(success_response(self.convert_friendship_to_json(&friendship), StatusCode::OK))
            }

            // 接受好友请求
            (&Method::POST, "acceptRequest") => {
                let user_id = extract_string_param(&body, "userId", Some("user_id"))?;
                let friend_id = extract_string_param(&body, "friendId", Some("friend_id"))?;

                let response = self.client.accept_friend_request(&user_id, &friend_id).await?;
                let friendship = response.friendship.ok_or_else(|| anyhow::anyhow!("好友关系数据为空"))?;

                Ok(success_response(self.convert_friendship_to_json(&friendship), StatusCode::OK))
            }

            // 拒绝好友请求
            (&Method::POST, "rejectRequest") => {
                let user_id = extract_string_param(&body, "userId", Some("user_id"))?;
                let friend_id = extract_string_param(&body, "friendId", Some("friend_id"))?;
                let reason = extract_string_param(&body, "rejectReason", Some("reject_reason"))?;

                let response = self.client.reject_friend_request(&user_id, &friend_id,&reason).await?;
                let friendship = response.friendship.ok_or_else(|| anyhow::anyhow!("好友关系数据为空"))?;

                Ok(success_response(self.convert_friendship_to_json(&friendship), StatusCode::OK))
            }

            // 获取好友列表
            (&Method::POST, "getList") => {
                let user_id = extract_string_param(&body, "userId", Some("user_id"))?;
                // 提取分页和排序参数
                let page = get_i64_param(&body, "page", 1);
                let page_size = get_i64_param(&body, "pageSize", 20);
                let sort_by = body.get("sortBy").and_then(|v| v.as_str()).unwrap_or("");

                let response = self.client.get_friend_list_with_params(
                    &user_id,
                    page,
                    page_size,
                    sort_by
                ).await?;

                let friends = response.friends.iter().map(|f| self.convert_friend_to_json(f)).collect::<Vec<_>>();

                Ok(success_response(json!({
                    "friends": friends,
                    "total": response.total
                }), StatusCode::OK))
            }

            // 获取好友请求列表
            (&Method::POST, "getRequests") => {
                let user_id = extract_string_param(&body, "userId", Some("user_id"))?;
                let page = get_i64_param(&body, "page", 1);
                let page_size = get_i64_param(&body, "pageSize", 20);
                let response = self.client.get_friend_requests_with_params(&user_id, page, page_size).await?;
                let requests = response.requests.iter().map(|r| self.convert_friendship_to_json(r)).collect::<Vec<_>>();

                Ok(success_response(json!({
                    "requests": requests,
                    "total": response.total
                }), StatusCode::OK))
            }

            // 删除好友
            (&Method::DELETE, "delete") => {
                let user_id = extract_string_param(&body, "userId", Some("user_id"))?;
                let friend_id = extract_string_param(&body, "friendId", Some("friend_id"))?;

                let response = self.client.delete_friend(&user_id, &friend_id).await?;

                Ok(success_response(json!({"success": response.success}), StatusCode::OK))
            }

            // 检查好友关系
            (&Method::GET, "checkFriendship") => {
                let user_id = extract_string_param(&body, "userId", Some("user_id"))?;
                let friend_id = extract_string_param(&body, "friendId", Some("friend_id"))?;

                let response = self.client.check_friendship(&user_id, &friend_id).await?;

                let status_text = match response.status {
                    0 => "PENDING",
                    1 => "ACCEPTED",
                    2 => "REJECTED",
                    3 => "BLOCKED",
                    4 => "EXPIRED",
                    _ => "UNKNOWN"
                };

                Ok(success_response(
                    json!({
                        "status": response.status,
                        "statusText": status_text
                    }),
                    StatusCode::OK
                ))
            }

            // 拉黑用户
            (&Method::POST, "block") => {
                let user_id = extract_string_param(&body, "userId", Some("user_id"))?;
                let blocked_user_id = extract_string_param(&body, "blockedUserId", Some("blocked_user_id"))?;

                let response = self.client.block_user(&user_id, &blocked_user_id).await?;

                Ok(success_response(json!(response.success), StatusCode::OK))
            }

            // 解除拉黑
            (&Method::POST, "unblock") => {
                let user_id = extract_string_param(&body, "userId", Some("user_id"))?;
                let blocked_user_id = extract_string_param(&body, "blockedUserId", Some("blocked_user_id"))?;

                let response = self.client.unblock_user(&user_id, &blocked_user_id).await?;

                Ok(success_response(json!(response.success), StatusCode::OK))
            }

            // 创建或更新好友分组
            (&Method::POST, "createOrUpdateGroup") => {
                let id = get_optional_string(&body, "id",None);
                let user_id = extract_string_param(&body, "userId", Some("user_id"))?;
                let group_name = extract_string_param(&body, "groupName", Some("group_name"))?;
                let sort_order = body.get("sortOrder").and_then(|v| v.as_i64()).unwrap_or(0) as i32;
                let friend_ids = body.get("friendIds")
                    .and_then(|v| v.as_array())
                    .ok_or_else(|| anyhow::anyhow!("friendIds 必须是数组"))?
                    .iter()
                    .filter_map(|v| v.as_str().map(String::from))
                    .collect::<Vec<String>>();

                let response = self.client.create_or_update_friend_group(
                    id,
                    &user_id,
                    &group_name,
                    sort_order,
                    friend_ids
                ).await?;

                let group = response.group.ok_or_else(|| anyhow::anyhow!("分组数据为空"))?;
                let result = json!({
                    "group": self.convert_friend_group_to_json(&group),
                    "friendIds": response.friend_ids
                });

                Ok(success_response(result, StatusCode::OK))
            }

            // 删除好友分组
            (&Method::POST, "deleteGroup") => {
                let id = extract_string_param(&body, "id", Some("id"))?;
                let user_id = extract_string_param(&body, "userId", Some("user_id"))?;

                let response = self.client.delete_friend_group(&id, &user_id).await?;

                Ok(success_response(json!(response.success), StatusCode::OK))
            }

            // 获取好友分组列表
            (&Method::GET, "getGroups") => {
                let user_id = extract_string_param(&body, "userId", Some("user_id"))?;

                let response = self.client.get_friend_groups(&user_id).await?;
                let groups = response.groups.iter().map(|g| self.convert_friend_group_to_json(g)).collect::<Vec<_>>();

                Ok(success_response(json!({"groups": groups}), StatusCode::OK))
            }

            // 获取分组好友列表
            (&Method::POST, "getGroupFriends") => {
                let group_id = extract_string_param(&body, "groupId", Some("group_id"))?;
                let user_id = extract_string_param(&body, "userId", Some("user_id"))?;

                let response = self.client.get_group_friends(&group_id, &user_id).await?;
                let friends = response.friends.iter().map(|f| self.convert_friend_to_json(f)).collect::<Vec<_>>();

                Ok(success_response(json!({
                    "friends": friends,
                    "total": response.total
                }), StatusCode::OK))
            }

            // 其他未实现的方法
            _ => {
                error!("好友服务不支持的方法: {} {}", method, method_name);
                Err(anyhow::anyhow!("好友服务不支持的方法: {}", method_name))
            }
        }
    }

    /// 将好友关系消息转换为JSON
    fn convert_friendship_to_json(&self, friendship: &proto::friend::Friendship) -> Value {
        let status_text = match friendship.status {
            0 => "PENDING",
            1 => "ACCEPTED",
            2 => "REJECTED",
            3 => "BLOCKED",
            4 => "EXPIRED",
            _ => "UNKNOWN"
        };

        json!({
            "id": friendship.id,
            "userId": friendship.user_id,
            "friendId": friendship.friend_id,
            "status": friendship.status,
            "statusText": status_text,
            "createdAt": timestamp_to_datetime_string(&friendship.created_at),
            "updatedAt": timestamp_to_datetime_string(&friendship.updated_at),
            "message": friendship.message,
            "rejectReason": friendship.reject_reason,
            "friendUsername": friendship.friend_username,
            "friendNickname": friendship.friend_nickname,
            "friendAvatarUrl": friendship.friend_avatar_url,
        })
    }

    /// 将好友消息转换为JSON
    fn convert_friend_to_json(&self, friend: &proto::friend::Friend) -> Value {
        json!({
            "id": friend.id,
            "username": friend.username,
            "nickname": friend.nickname,
            "avatarUrl": friend.avatar_url,
            "friendshipCreatedAt": timestamp_to_datetime_string(&friend.friendship_created_at),
            "remark": friend.remark,
        })
    }

    /// 将好友分组消息转换为JSON
    fn convert_friend_group_to_json(&self, group: &proto::friend::FriendGroup) -> Value {
        json!({
            "id": group.id,
            "userId": group.user_id,
            "groupName": group.group_name,
            "sortOrder": group.sort_order,
            "createdAt": timestamp_to_datetime_string(&group.created_at),
            "updatedAt": timestamp_to_datetime_string(&group.updated_at),
            "friendCount": group.friend_count,
        })
    }
} <|MERGE_RESOLUTION|>--- conflicted
+++ resolved
@@ -2,17 +2,13 @@
     body::Body,
     http::{Method, Response, StatusCode},
 };
+use common::grpc_client::FriendServiceGrpcClient;
+use common::proto;
 use serde_json::{json, Value};
 use tracing::{error, debug};
-<<<<<<< HEAD
-use common::grpc_client::FriendServiceGrpcClient;
-use common::proto;
-use super::common::{success_response, extract_string_param, timestamp_to_datetime_string, get_i64_param};
-=======
 
 use super::common::{success_response, extract_string_param, timestamp_to_datetime_string,
                     get_i64_param, get_optional_string};
->>>>>>> f226f0be
 
 /// 好友服务处理器
 #[derive(Clone)]

[package]
name = "common"
version = "0.1.0"
edition = "2021"

[dependencies]
tokio = { workspace = true }
axum = { workspace = true }
tonic = { workspace = true }
prost = { workspace = true }
prost-types = { workspace = true }
serde = { workspace = true }
serde_json = { workspace = true }
serde_yaml = { workspace = true }
bincode = { workspace = true }
redis = { workspace = true }
sqlx = { workspace = true }
uuid = { workspace = true }
chrono = { workspace = true }
tracing = { workspace = true }
anyhow = { workspace = true }
thiserror = { workspace = true }
jsonwebtoken = { workspace = true }
dotenv = { workspace = true }
async-trait = { workspace = true }
config = { workspace = true, features = ["yaml", "toml", "json"] }
reqwest = { workspace = true, features = ["json"] }
bcrypt = { workspace = true }
aws-sdk-s3 = {workspace = true }
rand = { workspace = true }
# 配置监听
notify = { version = "8.0.0", optional = true }
mongodb = "2.8.2"
<<<<<<< HEAD

# 链路追踪和日志 
tracing-subscriber = { version = "0.3", features = ["env-filter", "json"] }
# 分布式链路追踪依赖，可选
opentelemetry = { version = "0.20", features = ["rt-tokio"] }
opentelemetry-otlp = { version = "0.13", features = ["http-proto", "tonic"] }
tracing-opentelemetry = "0.20"
tower = "0.4.13"
=======
tracing-subscriber = "0.3.19"
# 正则表达式
regex = "1.11.1"
>>>>>>> 573ddb10

[features]
default = []
dynamic-config = ["notify"]
telemetry = []

[build-dependencies]
tonic-build = "0.11.0"<|MERGE_RESOLUTION|>--- conflicted
+++ resolved
@@ -31,20 +31,16 @@
 # 配置监听
 notify = { version = "8.0.0", optional = true }
 mongodb = "2.8.2"
-<<<<<<< HEAD
 
-# 链路追踪和日志 
+# 链路追踪和日志
 tracing-subscriber = { version = "0.3", features = ["env-filter", "json"] }
 # 分布式链路追踪依赖，可选
 opentelemetry = { version = "0.20", features = ["rt-tokio"] }
 opentelemetry-otlp = { version = "0.13", features = ["http-proto", "tonic"] }
 tracing-opentelemetry = "0.20"
 tower = "0.4.13"
-=======
-tracing-subscriber = "0.3.19"
 # 正则表达式
 regex = "1.11.1"
->>>>>>> 573ddb10
 
 [features]
 default = []
